--- conflicted
+++ resolved
@@ -421,25 +421,7 @@
         }
 
 
-<<<<<<< HEAD
-=======
-        Task<T> IConnection.Send<T>(string data)
-        {
-            if (State == ConnectionState.Disconnected)
-            {
-                throw new InvalidOperationException(String.Format(CultureInfo.CurrentCulture, Resources.Error_StartMustBeCalledBeforeDataCanBeSent));
-            }
-
-            if (State == ConnectionState.Connecting)
-            {
-                throw new InvalidOperationException(String.Format(CultureInfo.CurrentCulture, Resources.Error_ConnectionHasNotBeenEstablished));
-            }
-
-            return _transport.Send<T>(this, data);
-        }
-
-
->>>>>>> 63f0726d
+
         [SuppressMessage("Microsoft.Design", "CA1062:Validate arguments of public methods", MessageId = "0", Justification = "This is called by the transport layer")]
         void IConnection.OnReceived(JToken message)
         {
